[package]
name = "subgraph-wasm-runtime"
version = "0.1.0"
edition = "2021"

# See more keys and their definitions at https://doc.rust-lang.org/cargo/reference/manifest.html

[dependencies]
<<<<<<< HEAD
wasmer = "4.2.2"
semver = "1.0.20"
anyhow = "1.0.75"
ethabi = "17.2"
web3 = "0.18.0"
num-bigint = { version = "0.2.6", features = [] }
serde_json = { version = "1.0.107", features = [] }
=======
anyhow = "1.0.75"
bigdecimal = { version = "0.4.2", features = ["serde"] }
ethabi = "18.0.0"
num-bigint = "0.4.4"
num-traits = "0.2.17"
proc-macro2 = "1.0.69"
quote = "1.0.33"
serde = "1.0.189"
serde_json = "1.0.107"
syn = "2.0.38"
thiserror = "1.0.49"
wasmer = "4.2.2"
web3 = "0.19.0"
>>>>>>> 41a5a074
<|MERGE_RESOLUTION|>--- conflicted
+++ resolved
@@ -6,15 +6,6 @@
 # See more keys and their definitions at https://doc.rust-lang.org/cargo/reference/manifest.html
 
 [dependencies]
-<<<<<<< HEAD
-wasmer = "4.2.2"
-semver = "1.0.20"
-anyhow = "1.0.75"
-ethabi = "17.2"
-web3 = "0.18.0"
-num-bigint = { version = "0.2.6", features = [] }
-serde_json = { version = "1.0.107", features = [] }
-=======
 anyhow = "1.0.75"
 bigdecimal = { version = "0.4.2", features = ["serde"] }
 ethabi = "18.0.0"
@@ -27,5 +18,4 @@
 syn = "2.0.38"
 thiserror = "1.0.49"
 wasmer = "4.2.2"
-web3 = "0.19.0"
->>>>>>> 41a5a074
+web3 = "0.19.0"