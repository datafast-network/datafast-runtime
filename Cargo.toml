--- conflicted
+++ resolved
@@ -25,11 +25,8 @@
 semver = { version = "1.0.20", features = ["serde"] }
 serde = { version = "1.0.189", features = ["derive"] }
 serde_json = "1.0.107"
-<<<<<<< HEAD
 structured-logger = "1.0.3"
-=======
 serde_yaml = "0.9.27"
->>>>>>> 5e867a69
 thiserror = "1.0.49"
 tokio = { version = "1.33.0", features = ["full"] }
 wasmer = "4.2.2"
