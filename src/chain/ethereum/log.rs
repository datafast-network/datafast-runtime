--- conflicted
+++ resolved
@@ -17,12 +17,8 @@
 use crate::asc::native_types::Uint8Array;
 use crate::bignumber::bigint::BigInt;
 use crate::impl_asc_type_struct;
-use crate::ingestor_data::ethereum::Log as pbLog;
 use semver::Version;
-use std::str::FromStr;
-use web3::types::Bytes;
 use web3::types::Log;
-use web3::types::H160;
 use web3::types::H256;
 
 impl ToAscObj<AscLogParam> for ethabi::LogParam {
@@ -219,32 +215,6 @@
     const INDEX_ASC_TYPE_ID: IndexForAscTypeId = IndexForAscTypeId::ArrayLog;
 }
 
-<<<<<<< HEAD
-impl From<pbLog> for Log {
-    fn from(value: pbLog) -> Self {
-        //replace 0x with empty string
-        Self {
-            address: H160::from_str(&value.address).unwrap(),
-            topics: value
-                .topics
-                .iter()
-                .map(|t| H256::from_str(t).unwrap())
-                .collect::<Vec<H256>>(),
-            data: hex::decode(value.data.replace("0x", "")).map_or(Bytes::default(), |b| b.into()),
-            block_hash: value
-                .block_hash
-                .map(|h| H256::from_str(&h).unwrap_or_default()),
-            block_number: value.block_number.map(|nb| nb.into()),
-            transaction_hash: value
-                .transaction_hash
-                .map(|h| H256::from_str(&h).unwrap_or_default()),
-            transaction_index: value.transaction_index.map(|idx| idx.into()),
-            log_index: value.log_index.map(|idx| idx.into()),
-            transaction_log_index: value.transaction_log_index.map(|idx| idx.into()),
-            log_type: value.log_type,
-            removed: value.removed,
-        }
-=======
 impl FromAscObj<AscEthereumLog> for Log {
     fn from_asc_obj<H: AscHeap + ?Sized>(
         obj: AscEthereumLog,
@@ -264,6 +234,5 @@
             log_type: asc_get_optional(heap, obj.log_type, depth)?,
             removed: asc_get_optional(heap, obj.removed, depth)?,
         })
->>>>>>> f3b6b800
     }
 }