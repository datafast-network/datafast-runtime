--- conflicted
+++ resolved
@@ -11,14 +11,13 @@
 use crate::asc::errors::AscError;
 use crate::bignumber::bigint::BigInt;
 use crate::impl_asc_type_struct;
-use crate::ingestor_data::ethereum::Block as pbBlock;
 use semver::Version;
-use std::str::FromStr;
 use web3::types::Block;
 use web3::types::H160;
 use web3::types::H256;
 use web3::types::U256;
 use web3::types::U64;
+
 #[repr(C)]
 pub struct AscEthereumBlock {
     pub hash: AscPtr<AscH256>,
@@ -130,30 +129,6 @@
     }
 }
 
-<<<<<<< HEAD
-impl From<pbBlock> for EthereumBlockData {
-    fn from(value: pbBlock) -> Self {
-        let header = value.header.unwrap();
-        Self {
-            hash: H256::from_str(&value.block_hash).unwrap(),
-            parent_hash: H256::from_str(&value.parent_hash).unwrap(),
-            uncles_hash: H256::zero(), //todo get uncles hash
-            author: H160::from_str(&header.author).unwrap(),
-            state_root: H256::from_str(&header.state_root).unwrap(),
-            transactions_root: H256::from_str(&header.transactions_root).unwrap(),
-            receipts_root: H256::from_str(&header.receipts_root).unwrap(),
-            number: U64::from(value.block_number),
-            gas_used: U256::from_str(&header.gas_used).unwrap(),
-            gas_limit: U256::from_str(&header.gas_limit).unwrap(),
-            timestamp: U256::from_str(&header.timestamp).unwrap(),
-            difficulty: U256::from_str(&header.difficulty).unwrap(),
-            total_difficulty: U256::from_str(&header.total_difficulty).unwrap(),
-            size: header.size.map(U256::from),
-            base_fee_per_gas: header
-                .base_fee_per_gas
-                .map(|fee| U256::from_str(&fee).unwrap()),
-        }
-=======
 impl FromAscObj<AscEthereumBlock> for EthereumBlockData {
     fn from_asc_obj<H: AscHeap + ?Sized>(
         obj: AscEthereumBlock,
@@ -177,6 +152,5 @@
             size: asc_get_optional(heap, obj.size, depth)?,
             base_fee_per_gas: asc_get_optional(heap, obj.base_fee_per_block, depth)?,
         })
->>>>>>> f3b6b800
     }
 }