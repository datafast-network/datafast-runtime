use super::asc::*;
use crate::asc::base::asc_get;
use crate::asc::base::asc_get_optional;
use crate::asc::base::asc_new;
use crate::asc::base::AscHeap;
use crate::asc::base::AscIndexId;
use crate::asc::base::AscPtr;
use crate::asc::base::FromAscObj;
use crate::asc::base::IndexForAscTypeId;
use crate::asc::base::ToAscObj;
use crate::asc::errors::AscError;
use crate::asc::native_types::Uint8Array;
use crate::bignumber::bigint::BigInt;
use crate::impl_asc_type_struct;
use crate::ingestor_data::ethereum::Transaction as pbTransaction;
use ethabi::Bytes;
use semver::Version;
use std::str::FromStr;
use web3::types::Transaction;
use web3::types::H160;
use web3::types::H256;
use web3::types::U128;
use web3::types::U256;

#[repr(C)]
pub struct AscEthereumTransaction {
    pub hash: AscPtr<AscH256>,
    pub index: AscPtr<AscBigInt>,
    pub from: AscPtr<AscH160>,
    pub to: AscPtr<AscH160>,
    pub value: AscPtr<AscBigInt>,
    pub gas_limit: AscPtr<AscBigInt>,
    pub gas_price: AscPtr<AscBigInt>,
    pub input: AscPtr<Uint8Array>,
    pub nonce: AscPtr<AscBigInt>,
}

impl AscIndexId for AscEthereumTransaction {
    const INDEX_ASC_TYPE_ID: IndexForAscTypeId = IndexForAscTypeId::EthereumTransaction;
}

impl_asc_type_struct!(
    AscEthereumTransaction;
    hash => AscPtr<AscH256>,
    index => AscPtr<AscBigInt>,
    from => AscPtr<AscH160>,
    to => AscPtr<AscH160>,
    value => AscPtr<AscBigInt>,
    gas_limit => AscPtr<AscBigInt>,
    gas_price => AscPtr<AscBigInt>,
    input => AscPtr<Uint8Array>,
    nonce => AscPtr<AscBigInt>
);

#[derive(Clone, Debug, Default)]
pub struct EthereumTransactionData {
    pub hash: H256,
    pub index: U128,
    pub from: H160,
    pub to: Option<H160>,
    pub value: U256,
    pub gas_limit: U256,
    pub gas_price: U256,
    pub input: Bytes,
    pub nonce: U256,
}

impl From<&'_ Transaction> for EthereumTransactionData {
    fn from(tx: &Transaction) -> EthereumTransactionData {
        // unwrap: this is always `Some` for txns that have been mined
        //         (see https://github.com/tomusdrw/rust-web3/pull/407)
        let from = tx.from.unwrap();
        EthereumTransactionData {
            hash: tx.hash,
            index: tx.transaction_index.unwrap().as_u64().into(),
            from,
            to: tx.to,
            value: tx.value,
            gas_limit: tx.gas,
            gas_price: tx.gas_price.unwrap_or(U256::zero()), // EIP-1559 made this optional.
            input: tx.input.0.clone(),
            nonce: tx.nonce,
        }
    }
}

impl ToAscObj<AscEthereumTransaction> for EthereumTransactionData {
    fn to_asc_obj<H: AscHeap + ?Sized>(
        &self,
        heap: &mut H,
    ) -> Result<AscEthereumTransaction, AscError> {
        Ok(AscEthereumTransaction {
            hash: asc_new(heap, &self.hash)?,
            index: asc_new(heap, &BigInt::from_unsigned_u128(self.index))?,
            from: asc_new(heap, &self.from)?,
            to: self
                .to
                .map(|to| asc_new(heap, &to))
                .unwrap_or(Ok(AscPtr::null()))?,
            value: asc_new(heap, &BigInt::from_unsigned_u256(&self.value))?,
            gas_limit: asc_new(heap, &BigInt::from_unsigned_u256(&self.gas_limit))?,
            gas_price: asc_new(heap, &BigInt::from_unsigned_u256(&self.gas_price))?,
            input: asc_new(heap, &*self.input)?,
            nonce: asc_new(heap, &BigInt::from_unsigned_u256(&self.nonce))?,
        })
    }
}

<<<<<<< HEAD
impl From<pbTransaction> for EthereumTransactionData {
    fn from(tx: pbTransaction) -> EthereumTransactionData {
        EthereumTransactionData {
            hash: H256::from_str(&tx.hash).unwrap(),
            index: tx.transaction_index.map_or(U128::zero(), |x| x.into()),
            from: H160::from_str(&tx.from_address).unwrap(),
            to: tx.to_address.map(|x| H160::from_str(&x).unwrap()),
            value: U256::from_str(&tx.value).unwrap(),
            gas_limit: "0".parse().unwrap(),
            gas_price: tx
                .gas_price
                .map_or(U256::zero(), |x| U256::from_str(&x).unwrap()),
            input: hex::decode(tx.input.replace("0x", "")).map_or(Bytes::default(), |b| b.into()),
            nonce: U256::from(tx.nonce),
        }
=======
impl FromAscObj<AscEthereumTransaction> for EthereumTransactionData {
    fn from_asc_obj<H: AscHeap + ?Sized>(
        obj: AscEthereumTransaction,
        heap: &H,
        _depth: usize,
    ) -> Result<Self, AscError> {
        Ok(EthereumTransactionData {
            hash: asc_get(heap, obj.hash, 0)?,
            index: asc_get(heap, obj.index, 0)?,
            from: asc_get(heap, obj.from, 0)?,
            to: asc_get_optional(heap, obj.to, 0)?,
            value: asc_get(heap, obj.value, 0)?,
            gas_limit: asc_get(heap, obj.gas_limit, 0)?,
            gas_price: asc_get(heap, obj.gas_price, 0)?,
            input: asc_get(heap, obj.input, 0)?,
            nonce: asc_get(heap, obj.nonce, 0)?,
        })
>>>>>>> f3b6b800
    }
}<|MERGE_RESOLUTION|>--- conflicted
+++ resolved
@@ -12,10 +12,8 @@
 use crate::asc::native_types::Uint8Array;
 use crate::bignumber::bigint::BigInt;
 use crate::impl_asc_type_struct;
-use crate::ingestor_data::ethereum::Transaction as pbTransaction;
 use ethabi::Bytes;
 use semver::Version;
-use std::str::FromStr;
 use web3::types::Transaction;
 use web3::types::H160;
 use web3::types::H256;
@@ -106,23 +104,6 @@
     }
 }
 
-<<<<<<< HEAD
-impl From<pbTransaction> for EthereumTransactionData {
-    fn from(tx: pbTransaction) -> EthereumTransactionData {
-        EthereumTransactionData {
-            hash: H256::from_str(&tx.hash).unwrap(),
-            index: tx.transaction_index.map_or(U128::zero(), |x| x.into()),
-            from: H160::from_str(&tx.from_address).unwrap(),
-            to: tx.to_address.map(|x| H160::from_str(&x).unwrap()),
-            value: U256::from_str(&tx.value).unwrap(),
-            gas_limit: "0".parse().unwrap(),
-            gas_price: tx
-                .gas_price
-                .map_or(U256::zero(), |x| U256::from_str(&x).unwrap()),
-            input: hex::decode(tx.input.replace("0x", "")).map_or(Bytes::default(), |b| b.into()),
-            nonce: U256::from(tx.nonce),
-        }
-=======
 impl FromAscObj<AscEthereumTransaction> for EthereumTransactionData {
     fn from_asc_obj<H: AscHeap + ?Sized>(
         obj: AscEthereumTransaction,
@@ -140,6 +121,5 @@
             input: asc_get(heap, obj.input, 0)?,
             nonce: asc_get(heap, obj.nonce, 0)?,
         })
->>>>>>> f3b6b800
     }
 }