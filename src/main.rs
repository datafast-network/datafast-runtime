--- conflicted
+++ resolved
@@ -7,13 +7,8 @@
 mod errors;
 mod from_to;
 mod manifest_loader;
-<<<<<<< HEAD
-mod protobuf;
-=======
 mod messages;
->>>>>>> 89ba4897
 mod subgraph;
-mod subgraph_filter;
 mod wasm_host;
 
 use config::Config;
