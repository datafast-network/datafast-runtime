use super::Env;
use crate::messages::RawEntity;
use crate::messages::StoreOperationMessage;
use crate::messages::StoreRequestResult;
use crate::runtime::asc::base::asc_get;
use crate::runtime::asc::base::asc_new;
use crate::runtime::asc::base::AscPtr;
use crate::runtime::asc::native_types::array::Array;
use crate::runtime::asc::native_types::store::Value;
use crate::runtime::asc::native_types::string::AscString;
use crate::runtime::asc::native_types::typed_map::AscEntity;
use std::collections::HashMap;
use wasmer::FunctionEnvMut;
use wasmer::RuntimeError;

pub fn store_set(
    fenv: FunctionEnvMut<Env>,
    entity_type_ptr: AscPtr<AscString>,
    entity_id_ptr: AscPtr<AscString>,
    data_ptr: AscPtr<AscEntity>,
) -> Result<(), RuntimeError> {
    let env = fenv.data();
    let db = env.db_agent.clone();
    let entity_id: String = asc_get(&fenv, entity_id_ptr, 0)?;
    let mut data: HashMap<String, Value> = asc_get(&fenv, data_ptr, 0)?;
    let entity_type: String = asc_get(&fenv, entity_type_ptr, 0)?;

    if !data.contains_key("id") {
        // WARN: v0.0.5 Entity has `id` stripped off (why???)
        // If entity is not yet created, forcing ID might not be a good idea
        data.insert("id".to_string(), Value::String(entity_id.clone()));
    }

    let request = StoreOperationMessage::Update((entity_type, entity_id, data));
    let _result = db
        .wasm_send_store_request(request)
        .map_err(|e| RuntimeError::new(e.to_string()))?;

    Ok(())
}

pub fn store_get(
    mut fenv: FunctionEnvMut<Env>,
    entity_type_ptr: AscPtr<AscString>,
    entity_id_ptr: AscPtr<AscString>,
) -> Result<AscPtr<AscEntity>, RuntimeError> {
    let entity_type: String = asc_get(&fenv, entity_type_ptr, 0)?;
    let entity_id: String = asc_get(&fenv, entity_id_ptr, 0)?;
    let env = fenv.data();
    let db = env.db_agent.clone();
    let request = StoreOperationMessage::Load((entity_type, entity_id));
    let result = db
        .wasm_send_store_request(request)
        .map_err(|e| RuntimeError::new(e.to_string()))?;

    match result {
        StoreRequestResult::Load(data) => {
            if let Some(data) = data {
                let entity = remove_private_field(vec![data]).pop().unwrap();
                let asc_result = asc_new(&mut fenv, &entity.into_iter().collect::<Vec<_>>())?;
                Ok(asc_result)
            } else {
                Ok(AscPtr::null())
            }
        }
        other => Err(RuntimeError::new(format!(
            "Load entity failed, recevied response: {:?}",
            other
        ))),
    }
}

pub fn store_remove(
    fenv: FunctionEnvMut<Env>,
    entity_type_ptr: AscPtr<AscString>,
    entity_id_ptr: AscPtr<AscString>,
) -> Result<(), RuntimeError> {
    let env = fenv.data();
    let db = env.db_agent.clone();
    let entity_id: String = asc_get(&fenv, entity_id_ptr, 0)?;
    let entity_type: String = asc_get(&fenv, entity_type_ptr, 0)?;

    let request = StoreOperationMessage::Delete((entity_type, entity_id));
    let _result = db
        .wasm_send_store_request(request)
        .map_err(|e| RuntimeError::new(e.to_string()))?;

    Ok(())
}

pub fn store_get_in_block(
    mut fenv: FunctionEnvMut<Env>,
    entity_type_ptr: AscPtr<AscString>,
    entity_id_ptr: AscPtr<AscString>,
) -> Result<AscPtr<AscEntity>, RuntimeError> {
    let entity_id: String = asc_get(&fenv, entity_id_ptr, 0)?;
    let entity_type: String = asc_get(&fenv, entity_type_ptr, 0)?;
    let db = fenv.data().db_agent.clone();
    let request = StoreOperationMessage::LoadInBlock((entity_type, entity_id));
    let result = db
        .wasm_send_store_request(request)
        .map_err(|e| RuntimeError::new(e.to_string()))?;

    match result {
        StoreRequestResult::LoadInBlock(raw_entity) => {
            if let Some(entity) = raw_entity {
                let entity = remove_private_field(vec![entity]).pop().unwrap();
                let asc_result = asc_new(&mut fenv, &entity.into_iter().collect::<Vec<_>>())?;
                Ok(asc_result)
            } else {
                Ok(AscPtr::null())
            }
        }
        _ => unimplemented!(),
    }
}

pub fn store_load_related(
    mut fenv: FunctionEnvMut<Env>,
    entity_type_ptr: AscPtr<AscString>,
    entity_id_ptr: AscPtr<AscString>,
    field_ptr: AscPtr<AscString>,
) -> Result<AscPtr<Array<AscPtr<AscEntity>>>, RuntimeError> {
    let env = fenv.data();
    let db = env.db_agent.clone();
    let entity_id: String = asc_get(&fenv, entity_id_ptr, 0)?;
    let entity_type: String = asc_get(&fenv, entity_type_ptr, 0)?;
    let field_name: String = asc_get(&fenv, field_ptr, 0)?;

    let request = StoreOperationMessage::LoadRelated((entity_type, entity_id, field_name));
    let result = db
        .wasm_send_store_request(request)
        .map_err(|e| RuntimeError::new(e.to_string()))?;
    match result {
        StoreRequestResult::LoadRelated(entities) => {
            let entities = remove_private_field(entities);
            let vec_entities: Vec<Vec<(String, Value)>> = entities
                .into_iter()
                .map(|e| e.into_iter().collect::<Vec<_>>())
                .collect();

            let array_ptr = asc_new(&mut fenv, &vec_entities)?;

            Ok(array_ptr)
        }
        _ => unimplemented!(),
    }
}

fn remove_private_field(entities: Vec<RawEntity>) -> Vec<RawEntity> {
    entities
        .into_iter()
        .map(|mut entity| {
            entity.remove("block_ptr_number");
            entity.remove("is_deleted");
            entity
        })
        .collect()
}

<<<<<<< HEAD
// there is no reactor running, must be called from the context of a Tokio 1.x runtime
//
// #[cfg(test)]
// mod test {
//     use super::super::test::*;
//     use crate::host_fn_test;
//     use crate::messages::StoreOperationMessage;
//     use crate::messages::StoreRequestResult;
//     use crate::runtime::asc::base::asc_get;
//     use crate::runtime::asc::base::AscPtr;
//     use crate::runtime::asc::native_types::store::Value;
//     use crate::runtime::asc::native_types::typed_map::AscEntity;
//     use crate::runtime::bignumber::bigdecimal::BigDecimal;
//     use crate::runtime::bignumber::bigint::BigInt;
//     use std::collections::HashMap;
//     use std::str::FromStr;
//
//     host_fn_test!("TestStore", test_store_set, host {
//         let entity_type = "Token".to_string();
//         let entity_id = "0xA0b86991c6218b36c1d19D4a2e9Eb0cE3606eB48".to_string();
//         let data = host.db_agent.wasm_send_store_request(StoreOperationMessage::Load((entity_type.clone(), entity_id.clone()))).unwrap();
//
//         if let StoreRequestResult::Load(Some(entity)) = data {
//             let id = entity.get("id").unwrap().to_owned();
//             assert_eq!(id, Value::String(entity_id));
//         } else {
//             panic!("Failed")
//         }
//     });
//
//     host_fn_test!("TestStore", test_store_get, host, result {
//         let entity_type = "Token".to_string();
//         let entity_id = "0xA0b86991c6218b36c1d19D4a2e9Eb0cE3606eB48".to_string();
//         let mut entity_data = HashMap::new();
//
//         // "totalValueLockedUSD": BigDecimal(BigDecimal(0)),
//         entity_data.insert("totalValueLockedUSD".to_string(), Value::BigDecimal(BigDecimal::from_str("0").unwrap()));
//         // "whitelistPools": List([]),
//         entity_data.insert("whitelistPools".to_string(), Value::List(vec![]));
//         // "poolCount": BigInt(BigInt(0)),
//         entity_data.insert("poolCount".to_string(), Value::BigInt(BigInt::from_str("0").unwrap()));
//         // "volume": BigDecimal(BigDecimal(0)),
//         entity_data.insert("volume".to_string(), Value::BigDecimal(BigDecimal::from_str("0").unwrap()));
//         // "untrackedVolumeUSD": BigDecimal(BigDecimal(0)),
//         entity_data.insert("untrackedVolumeUSD".to_string(), Value::BigDecimal(BigDecimal::from_str("0").unwrap()));
//         // "totalValueLockedUSDUntracked": BigDecimal(BigDecimal(0)),
//         entity_data.insert("totalValueLockedUSDUntracked".to_string(), Value::BigDecimal(BigDecimal::from_str("0").unwrap()));
//         // "feesUSD": BigDecimal(BigDecimal(0)),
//         entity_data.insert("feeUSD".to_string(), Value::BigDecimal(BigDecimal::from_str("0").unwrap()));
//         // "decimals": BigInt(BigInt(10)),
//         entity_data.insert("decimals".to_string(), Value::BigInt(BigInt::from_str("0").unwrap()));
//         // "txCount": BigInt(BigInt(0)),
//         entity_data.insert("txCount".to_string(), Value::BigInt(BigInt::from_str("0").unwrap()));
//         // "name": String("MyCoin"),
//         entity_data.insert("name".to_string(), Value::String("MyCoin".to_string()));
//         // "symbol": String("MYCOIN"),
//         entity_data.insert("symbol".to_string(), Value::String("MYCOIN".to_string()));
//         // "derivedETH": BigDecimal(BigDecimal(0)),
//         entity_data.insert("derivedETH".to_string(), Value::BigDecimal(BigDecimal::from_str("0").unwrap()));
//         // "totalSupply": BigInt(BigInt(1000000000000)),
//         entity_data.insert("totalSupply".to_string(), Value::BigInt(BigInt::from_str("1000000000000").unwrap()));
//         // "volumeUSD": BigDecimal(BigDecimal(0)),
//         entity_data.insert("volumeUSD".to_string(), Value::BigDecimal(BigDecimal::from_str("0").unwrap()));
//         // "totalValueLocked": BigDecimal(BigDecimal(0)),
//         entity_data.insert("totalValueLocked".to_string(), Value::BigDecimal(BigDecimal::from_str("0").unwrap()));
//         // "id": String("0xA0b86991c6218b36c1d19D4a2e9Eb0cE3606eB48")
//         entity_data.insert("id".to_string(), Value::String(entity_id.clone()));
//
//         let db = host.db_agent.clone();
//         db.wasm_send_store_request(StoreOperationMessage::Update((entity_type.clone(), entity_id,entity_data))).unwrap();
//         []
//     } {
//         let asc_entity = AscPtr::<AscEntity>::new(result.first().unwrap().unwrap_i32() as u32);
//         let entity: HashMap<String, Value> = asc_get(&host, asc_entity, 0).unwrap();
//         assert_eq!(entity.len(), 16);
//         assert_eq!(*entity.get("id").unwrap(), Value::String("0xA0b86991c6218b36c1d19D4a2e9Eb0cE3606eB48".to_string()));
//         assert_eq!(*entity.get("totalSupply").unwrap(), Value::BigInt(BigInt::from_str("1000000000000").unwrap()));
//     });
// }
=======
#[cfg(test)]
mod test {
    use super::super::test::*;
    use crate::host_fn_test;
    use crate::messages::StoreOperationMessage;
    use crate::messages::StoreRequestResult;
    use crate::runtime::asc::base::asc_get;
    use crate::runtime::asc::base::AscPtr;
    use crate::runtime::asc::native_types::store::Value;
    use crate::runtime::asc::native_types::typed_map::AscEntity;
    use crate::runtime::bignumber::bigdecimal::BigDecimal;
    use crate::runtime::bignumber::bigint::BigInt;
    use std::collections::HashMap;
    use std::str::FromStr;

    host_fn_test!("TestStore", test_store_set, host {
        let entity_type = "Token".to_string();
        let entity_id = "0xA0b86991c6218b36c1d19D4a2e9Eb0cE3606eB48".to_string();
        let data = host.db_agent.wasm_send_store_request(StoreOperationMessage::Load((entity_type.clone(), entity_id.clone()))).unwrap();

        if let StoreRequestResult::Load(Some(entity)) = data {
            let id = entity.get("id").unwrap().to_owned();
            assert_eq!(id, Value::String(entity_id));
        } else {
            panic!("Failed")
        }
    });

    host_fn_test!("TestStore", test_store_get, host, result {
        let entity_type = "Token".to_string();
        let entity_id = "0xA0b86991c6218b36c1d19D4a2e9Eb0cE3606eB48".to_string();
        let mut entity_data = HashMap::new();

        // "totalValueLockedUSD": BigDecimal(BigDecimal(0)),
        entity_data.insert("totalValueLockedUSD".to_string(), Value::BigDecimal(BigDecimal::from_str("0").unwrap()));
        // "whitelistPools": List([]),
        entity_data.insert("whitelistPools".to_string(), Value::List(vec![]));
        // "poolCount": BigInt(BigInt(0)),
        entity_data.insert("poolCount".to_string(), Value::BigInt(BigInt::from_str("0").unwrap()));
        // "volume": BigDecimal(BigDecimal(0)),
        entity_data.insert("volume".to_string(), Value::BigDecimal(BigDecimal::from_str("0").unwrap()));
        // "untrackedVolumeUSD": BigDecimal(BigDecimal(0)),
        entity_data.insert("untrackedVolumeUSD".to_string(), Value::BigDecimal(BigDecimal::from_str("0").unwrap()));
        // "totalValueLockedUSDUntracked": BigDecimal(BigDecimal(0)),
        entity_data.insert("totalValueLockedUSDUntracked".to_string(), Value::BigDecimal(BigDecimal::from_str("0").unwrap()));
        // "feesUSD": BigDecimal(BigDecimal(0)),
        entity_data.insert("feeUSD".to_string(), Value::BigDecimal(BigDecimal::from_str("0").unwrap()));
        // "decimals": BigInt(BigInt(10)),
        entity_data.insert("decimals".to_string(), Value::BigInt(BigInt::from_str("0").unwrap()));
        // "txCount": BigInt(BigInt(0)),
        entity_data.insert("txCount".to_string(), Value::BigInt(BigInt::from_str("0").unwrap()));
        // "name": String("MyCoin"),
        entity_data.insert("name".to_string(), Value::String("MyCoin".to_string()));
        // "symbol": String("MYCOIN"),
        entity_data.insert("symbol".to_string(), Value::String("MYCOIN".to_string()));
        // "derivedETH": BigDecimal(BigDecimal(0)),
        entity_data.insert("derivedETH".to_string(), Value::BigDecimal(BigDecimal::from_str("0").unwrap()));
        // "totalSupply": BigInt(BigInt(1000000000000)),
        entity_data.insert("totalSupply".to_string(), Value::BigInt(BigInt::from_str("1000000000000").unwrap()));
        // "volumeUSD": BigDecimal(BigDecimal(0)),
        entity_data.insert("volumeUSD".to_string(), Value::BigDecimal(BigDecimal::from_str("0").unwrap()));
        // "totalValueLocked": BigDecimal(BigDecimal(0)),
        entity_data.insert("totalValueLocked".to_string(), Value::BigDecimal(BigDecimal::from_str("0").unwrap()));
        // "id": String("0xA0b86991c6218b36c1d19D4a2e9Eb0cE3606eB48")
        entity_data.insert("id".to_string(), Value::String(entity_id.clone()));

        let db = host.db_agent.clone();
        db.wasm_send_store_request(StoreOperationMessage::Update((entity_type.clone(), entity_id,entity_data))).unwrap();
        []
    } {
        let asc_entity = AscPtr::<AscEntity>::new(result.first().unwrap().unwrap_i32() as u32);
        let entity: HashMap<String, Value> = asc_get(&host, asc_entity, 0).unwrap();
        assert_eq!(entity.len(), 17);
        assert_eq!(*entity.get("id").unwrap(), Value::String("0xA0b86991c6218b36c1d19D4a2e9Eb0cE3606eB48".to_string()));
        assert_eq!(*entity.get("totalSupply").unwrap(), Value::BigInt(BigInt::from_str("1000000000000").unwrap()));
    });
}
>>>>>>> b8ddc975
<|MERGE_RESOLUTION|>--- conflicted
+++ resolved
@@ -56,8 +56,7 @@
     match result {
         StoreRequestResult::Load(data) => {
             if let Some(data) = data {
-                let entity = remove_private_field(vec![data]).pop().unwrap();
-                let asc_result = asc_new(&mut fenv, &entity.into_iter().collect::<Vec<_>>())?;
+                let asc_result = asc_new(&mut fenv, &data.into_iter().collect::<Vec<_>>())?;
                 Ok(asc_result)
             } else {
                 Ok(AscPtr::null())
@@ -158,7 +157,6 @@
         .collect()
 }
 
-<<<<<<< HEAD
 // there is no reactor running, must be called from the context of a Tokio 1.x runtime
 //
 // #[cfg(test)]
@@ -238,7 +236,6 @@
 //         assert_eq!(*entity.get("totalSupply").unwrap(), Value::BigInt(BigInt::from_str("1000000000000").unwrap()));
 //     });
 // }
-=======
 #[cfg(test)]
 mod test {
     use super::super::test::*;
@@ -315,5 +312,4 @@
         assert_eq!(*entity.get("id").unwrap(), Value::String("0xA0b86991c6218b36c1d19D4a2e9Eb0cE3606eB48".to_string()));
         assert_eq!(*entity.get("totalSupply").unwrap(), Value::BigInt(BigInt::from_str("1000000000000").unwrap()));
     });
-}
->>>>>>> b8ddc975
+}