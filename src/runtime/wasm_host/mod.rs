mod asc;
mod bigdecimal;
mod bigint;
mod chain;
mod global;
mod json;
mod macros;
mod store;
mod types_conversion;
mod wasm_log;

use crate::components::database::DatabaseAgent;
use crate::errors::WasmHostError;
use semver::Version;
use wasmer::imports;
use wasmer::Function;
use wasmer::FunctionEnv;
use wasmer::Instance;
use wasmer::Memory;
use wasmer::Module;
use wasmer::Store;
use wasmer::TypedFunction;

use crate::info;
use crate::warn;
pub use asc::AscHost;

#[derive(Clone)]
pub struct Env {
    pub memory: Option<Memory>,
    pub memory_allocate: Option<TypedFunction<i32, i32>>,
    pub api_version: Version,
    pub id_of_type: Option<TypedFunction<u32, u32>>,
    pub arena_start_ptr: i32,
    pub arena_free_size: i32,
    pub db_agent: DatabaseAgent,
    pub datasource_name: String,
}

pub fn create_wasm_host(
    api_version: Version,
    wasm_bytes: Vec<u8>,
    dbstore_agent: DatabaseAgent,
    datasource_name: String,
) -> Result<AscHost, WasmHostError> {
    let mut store = Store::default();
    let module = Module::new(&store, wasm_bytes)?;

    let env = FunctionEnv::new(
        &mut store,
        Env {
            memory: None,
            memory_allocate: None,
            id_of_type: None,
            api_version: api_version.clone(),
            arena_start_ptr: 0,
            arena_free_size: 0,
            db_agent: dbstore_agent.clone(),
            datasource_name,
        },
    );

    // Running cargo-run will immediately tell which functions are missing
    let import_object = imports! {
        "env" => {
            "abort" => Function::new_typed_with_env(&mut store, &env, global::abort)
        },
        "conversion" => {
            "typeConversion.bytesToString" => Function::new_typed_with_env(&mut store, &env, types_conversion::bytes_to_string),
            "typeConversion.bytesToHex" => Function::new_typed_with_env(&mut store, &env, types_conversion::bytes_to_hex),
            "typeConversion.bigIntToString" => Function::new_typed_with_env(&mut store, &env, types_conversion::big_int_to_string),
            "typeConversion.bigIntToHex" => Function::new_typed_with_env(&mut store, &env, types_conversion::big_int_to_hex),
            "typeConversion.stringToH160" => Function::new_typed_with_env(&mut store, &env, types_conversion::string_to_h160),
            "typeConversion.bytesToBase58" => Function::new_typed_with_env(&mut store, &env, types_conversion::bytes_to_base58),
        },
        "numbers" => {
            "bigInt.plus" => Function::new_typed_with_env(&mut store, &env, bigint::big_int_plus),
            "bigInt.minus" => Function::new_typed_with_env(&mut store, &env, bigint::big_int_minus),
            "bigInt.times" => Function::new_typed_with_env(&mut store, &env, bigint::big_int_times),
            "bigInt.dividedBy" => Function::new_typed_with_env(&mut store, &env, bigint::big_int_divided_by),
            "bigInt.dividedByDecimal" => Function::new_typed_with_env(&mut store, &env, bigint::big_int_divided_by_decimal),
            "bigInt.pow" => Function::new_typed_with_env(&mut store, &env, bigint::big_int_pow),
            "bigInt.mod" => Function::new_typed_with_env(&mut store, &env, bigint::big_int_mod),
            "bigInt.fromString" => Function::new_typed_with_env(&mut store, &env, bigint::big_int_from_string),
            "bigInt.bitOr" => Function::new_typed_with_env(&mut store, &env, bigint::big_int_bit_or),
            "bigInt.bitAnd" => Function::new_typed_with_env(&mut store, &env, bigint::big_int_bit_and),
            "bigInt.leftShift" => Function::new_typed_with_env(&mut store, &env, bigint::big_int_left_shift),
            "bigInt.rightShift" => Function::new_typed_with_env(&mut store, &env, bigint::big_int_right_shift),
            //Big Decimal
            "bigDecimal.fromString" => Function::new_typed_with_env(&mut store, &env, bigdecimal::big_decimal_from_string),
            "bigDecimal.toString" => Function::new_typed_with_env(&mut store, &env, bigdecimal::big_decimal_to_string),
            "bigDecimal.plus" => Function::new_typed_with_env(&mut store, &env, bigdecimal::big_decimal_plus),
            "bigDecimal.minus" => Function::new_typed_with_env(&mut store, &env, bigdecimal::big_decimal_minus),
            "bigDecimal.times" => Function::new_typed_with_env(&mut store, &env, bigdecimal::big_decimal_times),
            "bigDecimal.dividedBy" => Function::new_typed_with_env(&mut store, &env, bigdecimal::big_decimal_divided_by),
            "bigDecimal.equals" => Function::new_typed_with_env(&mut store, &env, bigdecimal::big_decimal_equals),
        },
        "json" => {
            "json.toBigInt" =>Function::new_typed_with_env(&mut store, &env, json::json_to_bigint),
        },
        "index" => { //index for subgraph version <= 4
            "store.set" => Function::new_typed_with_env(&mut store, &env, store::store_set),
            "store.get" => Function::new_typed_with_env(&mut store, &env, store::store_get),
            "store.remove" => Function::new_typed_with_env(&mut store, &env, store::store_remove),
            "store.loadRelated" => Function::new_typed_with_env(&mut store, &env, store::store_load_related),
            "store.get_in_block" => Function::new_typed_with_env(&mut store, &env, store::store_get_in_block),
            //Convert
            "typeConversion.bytesToString" => Function::new_typed_with_env(&mut store, &env, types_conversion::bytes_to_string),
            "typeConversion.bytesToHex" => Function::new_typed_with_env(&mut store, &env, types_conversion::bytes_to_hex),
            "typeConversion.bigIntToString" => Function::new_typed_with_env(&mut store, &env, types_conversion::big_int_to_string),
            "typeConversion.bigIntToHex" => Function::new_typed_with_env(&mut store, &env, types_conversion::big_int_to_hex),
            "typeConversion.stringToH160" => Function::new_typed_with_env(&mut store, &env, types_conversion::string_to_h160),
            "typeConversion.bytesToBase58" => Function::new_typed_with_env(&mut store, &env, types_conversion::bytes_to_base58),
            //Log
            "log.log" => Function::new_typed_with_env(&mut store, &env, wasm_log::log_log),
            // BigInt
            "bigInt.plus" => Function::new_typed_with_env(&mut store, &env, bigint::big_int_plus),
            "bigInt.minus" => Function::new_typed_with_env(&mut store, &env, bigint::big_int_minus),
            "bigInt.minus" => Function::new_typed_with_env(&mut store, &env, bigint::big_int_minus),
            "bigInt.times" => Function::new_typed_with_env(&mut store, &env, bigint::big_int_times),
            "bigInt.dividedBy" => Function::new_typed_with_env(&mut store, &env, bigint::big_int_divided_by),
            "bigInt.dividedByDecimal" => Function::new_typed_with_env(&mut store, &env, bigint::big_int_divided_by_decimal),
            "bigInt.pow" => Function::new_typed_with_env(&mut store, &env, bigint::big_int_pow),
            "bigInt.mod" => Function::new_typed_with_env(&mut store, &env, bigint::big_int_mod),
            "bigInt.fromString" => Function::new_typed_with_env(&mut store, &env, bigint::big_int_from_string),
            "bigInt.bitOr" => Function::new_typed_with_env(&mut store, &env, bigint::big_int_bit_or),
            "bigInt.bitAnd" => Function::new_typed_with_env(&mut store, &env, bigint::big_int_bit_and),
            "bigInt.leftShift" => Function::new_typed_with_env(&mut store, &env, bigint::big_int_left_shift),
            "bigInt.rightShift" => Function::new_typed_with_env(&mut store, &env, bigint::big_int_right_shift),
            //Big Decimal
            "bigDecimal.fromString" => Function::new_typed_with_env(&mut store, &env, bigdecimal::big_decimal_from_string),
            "bigDecimal.toString" => Function::new_typed_with_env(&mut store, &env, bigdecimal::big_decimal_to_string),
            "bigDecimal.plus" => Function::new_typed_with_env(&mut store, &env, bigdecimal::big_decimal_plus),
            "bigDecimal.minus" => Function::new_typed_with_env(&mut store, &env, bigdecimal::big_decimal_minus),
            "bigDecimal.times" => Function::new_typed_with_env(&mut store, &env, bigdecimal::big_decimal_times),
            "bigDecimal.dividedBy" => Function::new_typed_with_env(&mut store, &env, bigdecimal::big_decimal_divided_by),
            "bigDecimal.equals" => Function::new_typed_with_env(&mut store, &env, bigdecimal::big_decimal_equals),
        }
    };

    // Running cargo-run will immediately tell which functions are missing
    let instance = Instance::new(&mut store, &module, &import_object)?;

    // Bind guest memory ref & __alloc to env
    let mut env_mut = env.into_mut(&mut store);
    let (data_mut, mut store_mut) = env_mut.data_and_store_mut();

    data_mut.memory = Some(
        instance
            .exports
            .get_memory("memory")
            // NOTE: This is default memory of WASMER, so it should basically never fail
            .expect("No global memory function")
            .clone(),
    );
    assert!(data_mut.memory.is_some(), "Global Memory set");

    data_mut.memory_allocate = match api_version.clone() {
        version if version <= Version::new(0, 0, 4) => instance
            .exports
            .get_typed_function(&store_mut, "memory.allocate")
            .ok(),
        _ => instance
            .exports
            .get_typed_function(&store_mut, "allocate")
            .ok(),
    };

    if data_mut.memory_allocate.is_none() {
        warn!(
            wasm_host,
            "MemoryAllocate function is not available in host-exports"
        );
    }

    data_mut.id_of_type = match api_version.clone() {
        version if version <= Version::new(0, 0, 4) => None,
        _ => instance
            .exports
            .get_typed_function(&store_mut, "id_of_type")
            .ok(),
    };

    if data_mut.id_of_type.is_none() {
        warn!(
            wasm_host,
            "id_of_type function is not available in host-exports"
        );
    }

    match data_mut.api_version.clone() {
        version if version <= Version::new(0, 0, 4) => {}
        _ => {
            warn!(wasm_host, "Try calling '_start' if possible");
            instance
                .exports
                .get_function("_start")
                .map(|f| {
                    warn!(wasm_host, "Try calling ...");
                    f.call(&mut store_mut, &[]).unwrap();
                })
                .ok();
        }
    }

    let memory = instance.exports.get_memory("memory").unwrap().clone();
    let id_of_type = data_mut.id_of_type.clone();
    let arena_free_size = data_mut.arena_free_size;
    let arena_start_ptr = data_mut.arena_start_ptr;
    let memory_allocate = data_mut.memory_allocate.clone();

    let host = AscHost {
        store,
        instance,
        api_version,
        memory,
        memory_allocate,
        id_of_type,
        arena_start_ptr,
        arena_free_size,
        dbstore_agent,
    };

    Ok(host)
}

#[cfg(test)]
pub mod test {
    use crate::components::database::Database;

    use super::*;
    use std::path::PathBuf;

    pub fn mock_wasm_host(api_version: Version, wasm_path: &str) -> AscHost {
        ::log::warn!(
            r#"New test-host-instance being created with:
                > api-version={api_version}
                > wasm-file-path={wasm_path}
            "#
        );

        let wasm_bytes = std::fs::read(wasm_path).expect("Bad wasm file, cannot load");
        let db = Database::new_memory_db();
<<<<<<< HEAD
        let mut db_agent = db.agent();
        db_agent.block_ptr = Some(crate::common::BlockPtr {
            number: 0,
            hash: "example-test-hash".to_string(),
        });
        create_wasm_host(api_version, wasm_bytes, db_agent).unwrap()
=======
        create_wasm_host(api_version, wasm_bytes, db.agent(), "Test".to_string()).unwrap()
>>>>>>> 0bf9c09b
    }

    pub fn get_subgraph_testing_resource(
        version: &str,
        datasource_name: &str,
    ) -> (Version, String) {
        let version = Version::parse(version).expect("Bad api-version");
        let mut project_path = PathBuf::from(env!("CARGO_MANIFEST_DIR"));
        let version_as_package_dir = version.to_string().replace('.', "_");
        project_path.push(format!(
            "../subgraph-testing/packages/v{version_as_package_dir}/build/{datasource_name}/{datasource_name}.wasm"
        ));
        let wasm_path = project_path.into_os_string().into_string().unwrap();
        (version, wasm_path)
    }
}<|MERGE_RESOLUTION|>--- conflicted
+++ resolved
@@ -226,9 +226,9 @@
 
 #[cfg(test)]
 pub mod test {
+    use super::*;
+    use crate::common::BlockPtr;
     use crate::components::database::Database;
-
-    use super::*;
     use std::path::PathBuf;
 
     pub fn mock_wasm_host(api_version: Version, wasm_path: &str) -> AscHost {
@@ -241,16 +241,12 @@
 
         let wasm_bytes = std::fs::read(wasm_path).expect("Bad wasm file, cannot load");
         let db = Database::new_memory_db();
-<<<<<<< HEAD
         let mut db_agent = db.agent();
-        db_agent.block_ptr = Some(crate::common::BlockPtr {
+        db_agent.block_ptr = Some(BlockPtr {
             number: 0,
             hash: "example-test-hash".to_string(),
         });
-        create_wasm_host(api_version, wasm_bytes, db_agent).unwrap()
-=======
         create_wasm_host(api_version, wasm_bytes, db.agent(), "Test".to_string()).unwrap()
->>>>>>> 0bf9c09b
     }
 
     pub fn get_subgraph_testing_resource(
