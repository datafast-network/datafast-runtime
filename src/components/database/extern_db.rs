--- conflicted
+++ resolved
@@ -69,7 +69,6 @@
 
     async fn save_block_ptr(&self, block_ptr: BlockPtr) -> Result<(), DatabaseError>;
 
-<<<<<<< HEAD
     fn get_schema(&self) -> SchemaLookup;
 
     async fn load_entities(
@@ -77,12 +76,11 @@
         entity_name: String,
         ids: Vec<String>,
     ) -> Result<Vec<RawEntity>, DatabaseError>;
-=======
+
     async fn load_recent_block_ptrs(
         &self,
         number_of_blocks: u16,
     ) -> Result<Vec<BlockPtr>, DatabaseError>;
->>>>>>> b8ddc975
 }
 
 #[async_trait]
@@ -177,7 +175,6 @@
         }
     }
 
-<<<<<<< HEAD
     fn get_schema(&self) -> SchemaLookup {
         match self {
             ExternDB::Scylla(db) => db.get_schema().clone(),
@@ -192,14 +189,16 @@
     ) -> Result<Vec<RawEntity>, DatabaseError> {
         match self {
             ExternDB::Scylla(db) => db.load_entities(entity_name, ids).await,
-=======
+            ExternDB::None => Ok(vec![]),
+        }
+    }
+
     async fn load_recent_block_ptrs(
         &self,
         number_of_blocks: u16,
     ) -> Result<Vec<BlockPtr>, DatabaseError> {
         match self {
             ExternDB::Scylla(db) => db.load_recent_block_ptrs(number_of_blocks).await,
->>>>>>> b8ddc975
             ExternDB::None => Ok(vec![]),
         }
     }
