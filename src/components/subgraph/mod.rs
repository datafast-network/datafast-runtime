--- conflicted
+++ resolved
@@ -85,15 +85,17 @@
     fn handle_filtered_data(&mut self, data: FilteredDataMessage) -> Result<(), SubgraphError> {
         match data {
             FilteredDataMessage::Ethereum { events, block } => {
-<<<<<<< HEAD
                 let block_ptr = BlockPtr {
                     number: block.number.as_u64(),
                     hash: block.hash.to_string(),
                 };
                 self.set_block_ptr(block_ptr);
-=======
-                info!(Subgraph, "Received ethereum filtered data"; events => events.len(), block => format!("{:?}", block.number));
->>>>>>> 0bf9c09b
+                info!(
+                    Subgraph,
+                    "Received ethereum filtered data";
+                    events => events.len(),
+                    block => format!("{:?}", block.number),
+                );
                 self.handle_ethereum_filtered_data(events, block)
             }
         }
