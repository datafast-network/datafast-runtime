use super::LoaderTrait;
use super::SchemaLookup;
use crate::common::*;
use crate::errors::ManifestLoaderError;
use async_trait::async_trait;
use std::collections::HashMap;
use std::fs;
use std::fs::read_to_string;
use std::io::BufReader;
use tokio::sync::Mutex;

pub struct LocalFileLoader {
    pub subgraph_dir: String,
    pub subgraph_yaml: SubgraphYaml,
    pub abis: HashMap<String, serde_json::Value>,
    pub schema: SchemaLookup,
    wasm_per_source: Mutex<HashMap<String, Vec<u8>>>,
}

impl LocalFileLoader {
    pub async fn new(subgraph_dir: &str) -> Result<Self, ManifestLoaderError> {
        let md = fs::metadata(subgraph_dir)
            .map_err(|_| ManifestLoaderError::InvalidSubgraphDir(subgraph_dir.to_string()))?;

        if !md.is_dir() {
            return Err(ManifestLoaderError::InvalidBuildDir(
                subgraph_dir.to_string(),
            ));
        }

        let mut this = Self {
            subgraph_dir: subgraph_dir.to_owned(),
            subgraph_yaml: SubgraphYaml::default(),
            abis: HashMap::new(),
            schema: SchemaLookup::new(),
            wasm_per_source: Mutex::new(HashMap::new()),
        };

        this.load_yaml().await?;
        this.load_abis().await?;
        this.load_schema().await?;
        Ok(this)
    }
}

#[async_trait]
impl LoaderTrait for LocalFileLoader {
    async fn load_schema(&mut self) -> Result<(), ManifestLoaderError> {
        let schema_path = format!("{}/schema.graphql", self.subgraph_dir);
        let schema =
            read_to_string(schema_path).map_err(|_| ManifestLoaderError::SchemaParsingError)?;
        self.schema = SchemaLookup::new_from_graphql_schema(&schema);
        Ok(())
    }

    async fn load_yaml(&mut self) -> Result<(), ManifestLoaderError> {
        let yaml_path = format!("{}/subgraph.yaml", self.subgraph_dir);
        let f = fs::File::open(&yaml_path)
            .map_err(|_| ManifestLoaderError::InvalidSubgraphYAML(yaml_path.to_owned()))?;
        let reader = BufReader::new(f);

        let subgraph_yaml: SubgraphYaml = serde_yaml::from_reader(reader)
            .map_err(|_| ManifestLoaderError::InvalidSubgraphYAML(yaml_path))?;

        self.subgraph_yaml = subgraph_yaml;
        Ok(())
    }

    async fn load_abis(&mut self) -> Result<(), ManifestLoaderError> {
        for datasource in self.subgraph_yaml.dataSources.iter() {
            let datasource_name = datasource.name.to_owned();
            let abi_name = datasource.source.abi.clone();
            let abi_path = datasource
                .mapping
                .abis
                .iter()
                .find(|abi| abi.name == abi_name)
                .map_or(
                    Err(ManifestLoaderError::InvalidABI(abi_name.to_owned())),
                    |abi| Ok(format!("{}/{}", self.subgraph_dir, abi.file)),
                )?;
            let abi_file = fs::File::open(&abi_path)
                .map_err(|_| ManifestLoaderError::InvalidABI(abi_path.to_owned()))?;
            let value = serde_json::from_reader(abi_file)
                .map_err(|_| ManifestLoaderError::InvalidABI(abi_path.to_owned()))?;
            self.abis.insert(datasource_name, value);
        }
        Ok(())
    }

    async fn load_wasm(&self, datasource_name: &str) -> Result<Vec<u8>, ManifestLoaderError> {
        if let Some(wasm_bytes) = self.wasm_per_source.lock().await.get(datasource_name) {
            return Ok(wasm_bytes.clone());
        }

        let datasource = self
            .subgraph_yaml
            .dataSources
            .iter()
            .find(|ds| ds.name == datasource_name);

        if datasource.is_none() {
            return Err(ManifestLoaderError::InvalidDataSource(
                datasource_name.to_owned(),
            ));
        }

        let file_path = datasource.unwrap().mapping.file.clone();
<<<<<<< HEAD
        let wasm_file = format!("{}/{file_path}", self.subgraph_dir);
=======
        let wasm_file = format!("{}/build/{file_path}", self.subgraph_dir);
>>>>>>> c33d9e89
        let wasm_bytes =
            fs::read(&wasm_file).map_err(|_| ManifestLoaderError::InvalidWASM(wasm_file))?;

        self.wasm_per_source
            .lock()
            .await
            .insert(datasource_name.to_string(), wasm_bytes.clone());
        Ok(wasm_bytes)
    }

    fn get_abis(&self) -> HashMap<String, serde_json::Value> {
        self.abis.clone()
    }

    fn get_schema(&self) -> SchemaLookup {
        self.schema.to_owned()
    }

    fn get_sources(&self) -> Vec<Source> {
        self.subgraph_yaml
            .dataSources
            .iter()
            .map(|ds| ds.source.clone())
            .collect()
    }
}

#[cfg(test)]
mod test {
    use super::*;

    #[tokio::test]
    async fn test_local_file_loader() {
        env_logger::try_init().unwrap_or_default();
        let mut loader = LocalFileLoader::new("../subgraph-testing/packages/v0_0_5/build")
            .await
            .unwrap();

        assert_eq!(loader.subgraph_yaml.dataSources.len(), 5);
        assert_eq!(loader.abis.keys().len(), 5);

        loader.load_wasm("TestTypes").await.unwrap();
        loader.load_wasm("TestStore").await.unwrap();
        loader.load_wasm("TestDataSource").await.unwrap();

        loader.load_abis().await.unwrap();
        loader.load_yaml().await.unwrap();
    }
}<|MERGE_RESOLUTION|>--- conflicted
+++ resolved
@@ -106,11 +106,8 @@
         }
 
         let file_path = datasource.unwrap().mapping.file.clone();
-<<<<<<< HEAD
         let wasm_file = format!("{}/{file_path}", self.subgraph_dir);
-=======
-        let wasm_file = format!("{}/build/{file_path}", self.subgraph_dir);
->>>>>>> c33d9e89
+
         let wasm_bytes =
             fs::read(&wasm_file).map_err(|_| ManifestLoaderError::InvalidWASM(wasm_file))?;
 
