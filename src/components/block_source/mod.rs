--- conflicted
+++ resolved
@@ -1,10 +1,5 @@
 mod metrics;
-<<<<<<< HEAD
-#[cfg(feature = "pubsub")]
-mod pubsub;
 
-=======
->>>>>>> 7a3a2761
 use super::Valve;
 use crate::common::BlockDataMessage;
 use crate::common::Chain;
@@ -15,19 +10,12 @@
 use prometheus::Registry;
 
 #[cfg(feature = "deltalake")]
-<<<<<<< HEAD
-=======
 mod delta;
 #[cfg(feature = "deltalake")]
->>>>>>> 7a3a2761
 use delta::DeltaClient;
 #[cfg(feature = "deltalake")]
 use delta::DeltaEthereumBlocks;
 
-<<<<<<< HEAD
-
-=======
->>>>>>> 7a3a2761
 enum Source {
     #[cfg(feature = "deltalake")]
     Delta(DeltaClient),
